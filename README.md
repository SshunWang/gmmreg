<!-- [![Build Status](https://travis-ci.org/bing-jian/gmmreg.svg?branch=master)](https://travis-ci.org/bing-jian/gmmreg) -->

Robust Point Set Registration Using Gaussian Mixture Models
======

2D, Non-Rigid  | 3D, Rigid  |
--|--|
 <img src="images/fish_partial_matching.png" width="640"> |  <img src="expts/lounge_reg_sparse.png" width="640">  | 


## Description
This website hosts implementations of the robust point set registration framework described in the paper
 ["Robust Point Set Registration Using Gaussian Mixture Models"](https://github.com/bing-jian/gmmreg/blob/master/gmmreg_PAMI_preprint.pdf), Bing Jian and [Baba C. Vemuri](http://www.cise.ufl.edu/~vemuri), [IEEE Transactions on Pattern Analysis and Machine Intelligence, 2011, 33(8), pp. 1633-1645](https://ieeexplore.ieee.org/document/5674050).
An earlier conference version of this work,  "A Robust Algorithm for Point Set Registration Using Mixture of Gaussians, Bing Jian and Baba C. Vemuri.", appeared in the proceedings of ICCV'05. Here is the [bibtex entry](https://github.com/bing-jian/gmmreg/blob/master/gmmreg_bib.txt) for citing this work.

## Featured Applications

 * [Garment Retexturing](https://www.researchgate.net/publication/327835781_From_2D_to_3D_Geodesic-based_Garment_Matching)

 <img src="images/garment_retexturing.png">

Recently, a group of researchers from Estonia and Spain reported an interesting work of garment retexturing
in a paper titled ["From 2D to 3D geodesic-based garment matching"](https://link.springer.com/article/10.1007/s11042-019-7739-5). 
The GMM based point set registration algorithm was chosen by them for contour matching, a critical component in their
 method for garment retexturing. The following comments are taken from Section 3.2 in [their paper](https://arxiv.org/abs/1809.08064):

*"Out of available algorithms, we have chosen to
use non-rigid point set registration using Gaussian mixture
models (GMM) [21] because of its accurate fitting
under different conditions and fast execution time. Additionally,
Gaussian mixtures provide robust results even if
the shapes have different features, such as different neck
lines, hand positions and folds."*

 * [3-D Vessel Tree Surface Reconstruction](http://www.freepatentsonline.com/10140733.pdf)

The GMM based point set registration algorithm was used in "3-D Vessel Tree Surface Reconstruction", a patent 
(United States Patent 10140733) filed by researchers at Siemens Corporate Research in Princeton, as shown in 
Eq(2) and Eq(16).

## A Unified Framework
The basic idea of the proposed point set registration framework is to *1) represent the two point sets by continuous distributions, in particular, Gaussian mixture models; 2) and then minimize the distance between the two distributions by moving one towards another.*
Interestingly, several previous well-known point set registration algorithms can all be re-formulated using this unified framework, including:

 * [[Iterative Closest Point (ICP)]](https://en.wikipedia.org/wiki/Iterative_closest_point) Besl, Paul J.; N.D. McKay (1992). 
"A Method for Registration of 3-D Shapes". IEEE Transactions on Pattern Analysis and Machine Intelligence. 14 (2): 239–256.

 * [[TPS-RPM]](https://www.cise.ufl.edu/~anand/students/chui/research.html) Haili Chui and Anand Rangarajan,
A new point matching algorithm for non-rigid registration,
Computer Vision and Image Understanding, 2003, 89(2-3), pp. 114-141.

<<<<<<< HEAD
 * [[KC-Reg]](http://www.cs.cmu.edu/~ytsin/KCReg/) Yanghai Tsin and Takeo Kanade,
=======
 * [KC-Reg](http://www.cs.cmu.edu/~ytsin/KCReg/) Yanghai Tsin and Takeo Kanade,
>>>>>>> ff1ffeb5
A Correlation-Based Approach to Robust Point Set Registration,
ECCV (3) 2004: 558-569. 

 * [GMMREG-L2] Bing Jian and Baba C. Vemuri,
A Robust Algorithm for Point Set Registration Using Mixture of Gaussians,
ICCV 2005, pp. 1246-1251.

 * [[Coherent Point Drift (CPD)]](https://arxiv.org/pdf/0905.2635.pdf) Andriy Myronenko, Xubo B. Song, Miguel A. Carreira-Perpinan,
Non-rigid Point Set Registration: Coherent Point Drift,
NIPS 2006, pp. 1009-1016. 

Please see Fig 3. in [Jian&Vemuri PAMI'11](https://github.com/bing-jian/gmmreg/blob/master/gmmreg_PAMI_preprint.pdf) on how those methods can be reformulated under this unified framework by choosing different statistical divergence functions. 

For a growing list of recent work on point set registration/matching, please refer to [this actively maintained github repo](https://github.com/gwang-cv/Point-Set-Matching-Registration-Material).

## How to compile and test the C++ code

* Build the C++ code using CMake

To build the execuatables from the source code, please use [CMake](http://www.cmake.org/). Please note that
the current C++ implementation depends on [vxl/vnl](http://vxl.sourceforge.net/) 
for doing matrix computation and numerical optimization.

* Run registration using the executable and a configuration file

The executable (named "gmmreg\_demo") takes a configuration file (in INI format) and a tag string from command line. For more on usage, please check [this file](https://github.com/bing-jian/gmmreg/blob/master/C%2B%2B/gmmreg_api.cpp). For examples of config INI file, please check [this folder](https://github.com/bing-jian/gmmreg/tree/master/data). 

* Test non-rigid registration.
```
git clone https://github.com/bing-jian/gmmreg.git --recursive
cd C++
mkdir build && cd build
cmake -DCMAKE_BUILD_TYPE=Release ..
make
cd ../../data
../C++/build/gmmreg_demo ./face.ini tps_l2
../C++/build/gmmreg_demo ./fish_full.ini tps_l2
../C++/build/gmmreg_demo ./fish_partial.ini tps_l2
```

* Test 3D rigid registration on a 3D scan dataset.
    * [This Python script](https://github.com/bing-jian/gmmreg/blob/master/expts/dragon_expts.py)
 can be used to reproduce the results described in Section 6.1 of [Jian&Vemuri PAMI'11 paper](https://github.com/bing-jian/gmmreg/blob/master/gmmreg_PAMI_preprint.pdf)
using the [Stanford dragon\_stand dataset](http://graphics.stanford.edu/data/3Dscanrep/).

* Test 3D rigid registration on a RGB-D dataset.
    * [This Python script](https://github.com/bing-jian/gmmreg/blob/master/expts/lounge_expts.py)
 can be used to register depth frames in the [Stanford lounge dataset](http://qianyi.info/scenedata.html).
 Please see section below for results.

## Results of running GMMReg-Rigid on [Stanford lounge dataset](http://qianyi.info/scenedata.html)

* Example:  Registering 2nd frame (source, in red) and 12th frame (target, in green), the transformed source is in blue. 

Before| Registration | After|
--|------|---------------|
 <img src="expts/lounge_before_reg.png" width="640"> |  <img src="expts/lounge_reg_sparse.png" width="640"> |  <img src="expts/lounge_after_reg_dense.png" width="640"> | 

```
Transformation estimated by gmmreg:
[[ 0.979206  -0.0376796  0.199341  -0.174986 ]
 [ 0.0348325  0.999235   0.0177716  0.106985 ]
 [-0.199858  -0.0104585  0.979769  -0.191445 ]
 [ 0.         0.         0.         1.       ]]
Transformation from ground truth:
[[ 0.98046985 -0.0365099   0.19324962 -0.16860252]
 [ 0.03337988  0.99925376  0.01942979  0.10915275]
 [-0.19381476 -0.01259967  0.9809579  -0.19450066]
 [ 0.          0.          0.          1.        ]]
('pose difference (in degrees) before alignment:', 11.379813087519903)
('pose difference (in degrees) after alignment:', 0.37620688052421786)
```

* Test environment and setting
    * CPU: Intel(R) Core(TM) i7-6850K CPU @ 3.60GHz
    * OS: Ubuntu 16.04
    * Algorithm:  GMMReg-Rigid (3D rotation parametrized using quaternion); Gauss transform approximated using k-d tree.
    * C++: Compiled with OpenMP support and -O3 optimization flag.
    * Point cloud downsampling: using voxel\_down\_sample(voxel\_size=0.065) from [Open3D](http://www.open3d.org/docs/tutorial/Basic/pointcloud.html#voxel-downsampling)
    * Multi-scale configuration and optimization solver parameters are specified [here](https://github.com/bing-jian/gmmreg/blob/master/expts/lounge.ini)
    * Note that error in rotation estimation is measured as angle discrepancy in degrees, using a formula described in http://www.boris-belousov.net/2016/12/01/quat-dist/)


* Results on 295 pairs (every 5 frames from the first 300 frames, e.g. registering i-th and (i+5)-th for i from 1 to 295). 
The avg pair-wise pose difference among these 295 pairs is ~4.84 degree.  
The median angle error against the ground truth is ~0.6 degree and the median fps is ~8 with Intel i7-6850K CPU.


Metric| Avg | Min | Max | Median |
--|------|-----|-----|------|
Rotation angle error (in degrees)  | 0.96 | 0.07 | 9.08| 0.60 |
Run time per pair (in milliseconds)| 120.14 | 47.09 | 413.48 | 116.62 |

* Results on 2995 pairs (every 5 frames from the entire 3000 frames, e.g. registering i-th and (i+5)-th for i from 1 to 2995). 
The avg pair-wise pose difference among these 295 pairs is ~5.43 degree.
The median angle error against the ground truth is ~0.4 degree and the median fps is ~16 fps with Intel i7-6850K CPU.
 
Metric| Avg | Min | Max | Median | 
--|------|-----|-----|------|
Rotation angle error (in degrees)  | 0.65 | 0.01 | 19.49| 0.41 |
Run time per pair (in milliseconds)| 76.18 | 18.27 | 508.25 | 60.06 |

* Note that always downsampling to ~5000 points (instead of downsampling using a fixed voxel size) leads to less mistakes (much smaller max angle error with similar averge/median angle errors) at the cost of running longer time (about twice time as reported above).<|MERGE_RESOLUTION|>--- conflicted
+++ resolved
@@ -49,11 +49,7 @@
 A new point matching algorithm for non-rigid registration,
 Computer Vision and Image Understanding, 2003, 89(2-3), pp. 114-141.
 
-<<<<<<< HEAD
  * [[KC-Reg]](http://www.cs.cmu.edu/~ytsin/KCReg/) Yanghai Tsin and Takeo Kanade,
-=======
- * [KC-Reg](http://www.cs.cmu.edu/~ytsin/KCReg/) Yanghai Tsin and Takeo Kanade,
->>>>>>> ff1ffeb5
 A Correlation-Based Approach to Robust Point Set Registration,
 ECCV (3) 2004: 558-569. 
 
